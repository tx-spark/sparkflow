--- conflicted
+++ resolved
@@ -104,16 +104,10 @@
         replace_headers=False,
         first_cell="A4",
     )
-
-<<<<<<< HEAD
-
-if __name__ == "__main__":
-    upload_call2action("891", env="prod")
-=======
+    
 if __name__ == '__main__':
     CONFIG_PATH = 'config.yaml'
     with open(CONFIG_PATH, 'r') as f:
         config = f.read()
     
-    upload_call2action(config['info']['LegSess'], env='prod')
->>>>>>> 523ae8b6
+    upload_call2action(config['info']['LegSess'], env='prod')